# Licensed to the Apache Software Foundation (ASF) under one
# or more contributor license agreements.  See the NOTICE file
# distributed with this work for additional information
# regarding copyright ownership.  The ASF licenses this file
# to you under the Apache License, Version 2.0 (the
# "License"); you may not use this file except in compliance
# with the License.  You may obtain a copy of the License at
#
#   http://www.apache.org/licenses/LICENSE-2.0
#
# Unless required by applicable law or agreed to in writing,
# software distributed under the License is distributed on an
# "AS IS" BASIS, WITHOUT WARRANTIES OR CONDITIONS OF ANY
# KIND, either express or implied.  See the License for the
# specific language governing permissions and limitations
# under the License.
# pylint: disable=unused-argument
import json
import logging
import re
from contextlib import closing
from datetime import datetime
from typing import (
    Any,
    Callable,
    Dict,
    List,
    Match,
    NamedTuple,
    Optional,
    Pattern,
    Set,
    Tuple,
    Type,
    TYPE_CHECKING,
    Union,
)

import pandas as pd
import sqlparse
from apispec import APISpec
from apispec.ext.marshmallow import MarshmallowPlugin
from flask import current_app, g
from flask_babel import gettext as __, lazy_gettext as _
from marshmallow import fields, Schema
from sqlalchemy import column, DateTime, select, types
from sqlalchemy.engine.base import Engine
from sqlalchemy.engine.interfaces import Compiled, Dialect
from sqlalchemy.engine.reflection import Inspector
from sqlalchemy.engine.url import make_url, URL
from sqlalchemy.ext.compiler import compiles
from sqlalchemy.orm import Session
from sqlalchemy.sql import quoted_name, text
from sqlalchemy.sql.expression import ColumnClause, Select, TextAsFrom
from sqlalchemy.types import String, TypeEngine, UnicodeText
from typing_extensions import TypedDict

from superset import security_manager, sql_parse
from superset.errors import ErrorLevel, SupersetError, SupersetErrorType
from superset.models.sql_lab import Query
from superset.models.sql_types.base import literal_dttm_type_factory
from superset.sql_parse import ParsedQuery, Table
from superset.utils import core as utils
from superset.utils.core import ColumnSpec, GenericDataType
from superset.utils.hashing import md5_sha_from_str
from superset.utils.network import is_hostname_valid, is_port_open

if TYPE_CHECKING:
    # prevent circular imports
    from superset.connectors.sqla.models import TableColumn
    from superset.models.core import Database

logger = logging.getLogger()


class TimeGrain(NamedTuple):  # pylint: disable=too-few-public-methods
    name: str  # TODO: redundant field, remove
    label: str
    function: str
    duration: Optional[str]


QueryStatus = utils.QueryStatus

builtin_time_grains: Dict[Optional[str], str] = {
    None: __("Original value"),
    "PT1S": __("Second"),
    "PT1M": __("Minute"),
    "PT5M": __("5 minute"),
    "PT10M": __("10 minute"),
    "PT15M": __("15 minute"),
    "PT0.5H": __("Half hour"),
    "PT1H": __("Hour"),
    "P1D": __("Day"),
    "P1W": __("Week"),
    "P1M": __("Month"),
    "P0.25Y": __("Quarter"),
    "P1Y": __("Year"),
    "1969-12-28T00:00:00Z/P1W": __("Week starting sunday"),
    "1969-12-29T00:00:00Z/P1W": __("Week starting monday"),
    "P1W/1970-01-03T00:00:00Z": __("Week ending saturday"),
    "P1W/1970-01-04T00:00:00Z": __("Week_ending sunday"),
}


class TimestampExpression(
    ColumnClause
):  # pylint: disable=too-many-ancestors,too-few-public-methods
    def __init__(self, expr: str, col: ColumnClause, **kwargs: Any) -> None:
        """Sqlalchemy class that can be can be used to render native column elements
        respeting engine-specific quoting rules as part of a string-based expression.

        :param expr: Sql expression with '{col}' denoting the locations where the col
        object will be rendered.
        :param col: the target column
        """
        super().__init__(expr, **kwargs)
        self.col = col

    @property
    def _constructor(self) -> ColumnClause:
        # Needed to ensure that the column label is rendered correctly when
        # proxied to the outer query.
        # See https://github.com/sqlalchemy/sqlalchemy/issues/4730
        return ColumnClause


@compiles(TimestampExpression)
def compile_timegrain_expression(
    element: TimestampExpression, compiler: Compiled, **kwargs: Any
) -> str:
    return element.name.replace("{col}", compiler.process(element.col, **kwargs))


class LimitMethod:  # pylint: disable=too-few-public-methods
    """Enum the ways that limits can be applied"""

    FETCH_MANY = "fetch_many"
    WRAP_SQL = "wrap_sql"
    FORCE_LIMIT = "force_limit"


class BaseEngineSpec:  # pylint: disable=too-many-public-methods, abstract-method
    """Abstract class for database engine specific configurations

    Attributes:
        allows_alias_to_source_column: Whether the engine is able to pick the
                                       source column for aggregation clauses
                                       used in ORDER BY when a column in SELECT
                                       has an alias that is the same as a source
                                       column.
        allows_hidden_orderby_agg:     Whether the engine allows ORDER BY to
                                       directly use aggregation clauses, without
                                       having to add the same aggregation in SELECT.
    """

    engine = "base"  # str as defined in sqlalchemy.engine.engine
    engine_aliases: Set[str] = set()
    engine_name: Optional[
        str
    ] = None  # used for user messages, overridden in child classes
    _date_trunc_functions: Dict[str, str] = {}
    _time_grain_expressions: Dict[Optional[str], str] = {}
    column_type_mappings: Tuple[
        Tuple[
            Pattern[str],
            Union[TypeEngine, Callable[[Match[str]], TypeEngine]],
            GenericDataType,
        ],
        ...,
    ] = (
        (
            re.compile(r"^smallint", re.IGNORECASE),
            types.SmallInteger(),
            GenericDataType.NUMERIC,
        ),
        (
            re.compile(r"^int.*", re.IGNORECASE),
            types.Integer(),
            GenericDataType.NUMERIC,
        ),
        (
            re.compile(r"^bigint", re.IGNORECASE),
            types.BigInteger(),
            GenericDataType.NUMERIC,
        ),
        (
            re.compile(r"^decimal", re.IGNORECASE),
            types.Numeric(),
            GenericDataType.NUMERIC,
        ),
        (
            re.compile(r"^numeric", re.IGNORECASE),
            types.Numeric(),
            GenericDataType.NUMERIC,
        ),
        (re.compile(r"^float", re.IGNORECASE), types.Float(), GenericDataType.NUMERIC,),
        (
            re.compile(r"^double", re.IGNORECASE),
            types.Float(),
            GenericDataType.NUMERIC,
        ),
        (re.compile(r"^real", re.IGNORECASE), types.REAL, GenericDataType.NUMERIC,),
        (
            re.compile(r"^smallserial", re.IGNORECASE),
            types.SmallInteger(),
            GenericDataType.NUMERIC,
        ),
        (
            re.compile(r"^serial", re.IGNORECASE),
            types.Integer(),
            GenericDataType.NUMERIC,
        ),
        (
            re.compile(r"^bigserial", re.IGNORECASE),
            types.BigInteger(),
            GenericDataType.NUMERIC,
        ),
        (
            re.compile(r"^money", re.IGNORECASE),
            types.Numeric(),
            GenericDataType.NUMERIC,
        ),
        (
            re.compile(r"^string", re.IGNORECASE),
            types.String(),
            utils.GenericDataType.STRING,
        ),
        (
            re.compile(r"^N((VAR)?CHAR|TEXT)", re.IGNORECASE),
            UnicodeText(),
            utils.GenericDataType.STRING,
        ),
        (
            re.compile(r"^((VAR)?CHAR|TEXT|STRING)", re.IGNORECASE),
            String(),
            utils.GenericDataType.STRING,
        ),
        (
            re.compile(r"^((TINY|MEDIUM|LONG)?TEXT)", re.IGNORECASE),
            String(),
            utils.GenericDataType.STRING,
        ),
        (re.compile(r"^LONG", re.IGNORECASE), types.Float(), GenericDataType.NUMERIC,),
        (
            re.compile(r"^datetime", re.IGNORECASE),
            types.DateTime(),
            GenericDataType.TEMPORAL,
        ),
        (re.compile(r"^date", re.IGNORECASE), types.Date(), GenericDataType.TEMPORAL,),
        (
            re.compile(r"^timestamp", re.IGNORECASE),
            types.TIMESTAMP(),
            GenericDataType.TEMPORAL,
        ),
        (
            re.compile(r"^interval", re.IGNORECASE),
            types.Interval(),
            GenericDataType.TEMPORAL,
        ),
        (re.compile(r"^time", re.IGNORECASE), types.Time(), GenericDataType.TEMPORAL,),
        (
            re.compile(r"^bool.*", re.IGNORECASE),
            types.Boolean(),
            GenericDataType.BOOLEAN,
        ),
    )
    time_groupby_inline = False
    limit_method = LimitMethod.FORCE_LIMIT
    time_secondary_columns = False
    allows_joins = True
    allows_subqueries = True
    allows_alias_in_select = True
    allows_alias_in_orderby = True
    allows_sql_comments = True

    # Whether ORDER BY clause can use aliases created in SELECT
    # that are the same as a source column
    allows_alias_to_source_column = True

    # Whether ORDER BY clause must appear in SELECT
    # if TRUE, then it doesn't have to.
    allows_hidden_ordeby_agg = True

    force_column_alias_quotes = False
    arraysize = 0
    max_column_name_length = 0
    try_remove_schema_from_table_name = True  # pylint: disable=invalid-name
    run_multiple_statements_as_one = False
    custom_errors: Dict[
        Pattern[str], Tuple[str, SupersetErrorType, Dict[str, Any]]
    ] = {}

    # schema describing the parameters used to configure the DB
    parameters_schema: Schema = None

    # recommended driver name for the DB engine spec
    drivername: str = ""

    # placeholder with the SQLAlchemy URI template
    sqlalchemy_uri_placeholder = (
        "drivername://user:password@host:port/dbname[?key=value&key=value...]"
    )

    @classmethod
    def get_dbapi_exception_mapping(cls) -> Dict[Type[Exception], Type[Exception]]:
        """
        Each engine can implement and converge its own specific exceptions into
        Superset DBAPI exceptions

        Note: On python 3.9 this method can be changed to a classmethod property
        without the need of implementing a metaclass type

        :return: A map of driver specific exception to superset custom exceptions
        """
        return {}

    @classmethod
    def get_dbapi_mapped_exception(cls, exception: Exception) -> Exception:
        """
        Get a superset custom DBAPI exception from the driver specific exception.

        Override if the engine needs to perform extra changes to the exception, for
        example change the exception message or implement custom more complex logic

        :param exception: The driver specific exception
        :return: Superset custom DBAPI exception
        """
        new_exception = cls.get_dbapi_exception_mapping().get(type(exception))
        if not new_exception:
            return exception
        return new_exception(str(exception))

    @classmethod
    def get_allow_cost_estimate(cls, extra: Dict[str, Any]) -> bool:
        return False

    @classmethod
    def get_engine(
        cls,
        database: "Database",
        schema: Optional[str] = None,
        source: Optional[str] = None,
    ) -> Engine:
        user_name = utils.get_username()
        return database.get_sqla_engine(
            schema=schema, nullpool=True, user_name=user_name, source=source
        )

    @classmethod
    def get_timestamp_expr(
        cls,
        col: ColumnClause,
        pdf: Optional[str],
        time_grain: Optional[str],
        type_: Optional[str] = None,
    ) -> TimestampExpression:
        """
        Construct a TimestampExpression to be used in a SQLAlchemy query.

        :param col: Target column for the TimestampExpression
        :param pdf: date format (seconds or milliseconds)
        :param time_grain: time grain, e.g. P1Y for 1 year
        :param type_: the source column type
        :return: TimestampExpression object
        """
        if time_grain:
            time_expr = cls.get_time_grain_expressions().get(time_grain)
            if not time_expr:
                raise NotImplementedError(
                    f"No grain spec for {time_grain} for database {cls.engine}"
                )
            if type_ and "{func}" in time_expr:
                date_trunc_function = cls._date_trunc_functions.get(type_)
                if date_trunc_function:
                    time_expr = time_expr.replace("{func}", date_trunc_function)
            if type_ and "{type}" in time_expr:
                date_trunc_function = cls._date_trunc_functions.get(type_)
                if date_trunc_function:
                    time_expr = time_expr.replace("{type}", type_)
        else:
            time_expr = "{col}"

        # if epoch, translate to DATE using db specific conf
        if pdf == "epoch_s":
            time_expr = time_expr.replace("{col}", cls.epoch_to_dttm())
        elif pdf == "epoch_ms":
            time_expr = time_expr.replace("{col}", cls.epoch_ms_to_dttm())

        return TimestampExpression(time_expr, col, type_=DateTime)

    @classmethod
    def get_time_grains(cls) -> Tuple[TimeGrain, ...]:
        """
        Generate a tuple of supported time grains.

        :return: All time grains supported by the engine
        """

        ret_list = []
        time_grains = builtin_time_grains.copy()
        time_grains.update(current_app.config["TIME_GRAIN_ADDONS"])
        for duration, func in cls.get_time_grain_expressions().items():
            if duration in time_grains:
                name = time_grains[duration]
                ret_list.append(TimeGrain(name, _(name), func, duration))
        return tuple(ret_list)

    @classmethod
    def _sort_time_grains(
        cls, val: Tuple[Optional[str], str], index: int
    ) -> Union[float, int, str]:
        """
        Return an ordered time-based value of a portion of a time grain
        for sorting
        Values are expected to be either None or start with P or PT
        Have a numerical value in the middle and end with
        a value for the time interval
        It can also start or end with epoch start time denoting a range
        i.e, week beginning or ending with a day
        """
        pos = {
            "FIRST": 0,
            "SECOND": 1,
            "THIRD": 2,
            "LAST": 3,
        }

        if val[0] is None:
            return pos["FIRST"]

        prog = re.compile(r"(.*\/)?(P|PT)([0-9\.]+)(S|M|H|D|W|M|Y)(\/.*)?")
        result = prog.match(val[0])

        # for any time grains that don't match the format, put them at the end
        if result is None:
            return pos["LAST"]

        second_minute_hour = ["S", "M", "H"]
        day_week_month_year = ["D", "W", "M", "Y"]
        is_less_than_day = result.group(2) == "PT"
        interval = result.group(4)
        epoch_time_start_string = result.group(1) or result.group(5)
        has_starting_or_ending = bool(len(epoch_time_start_string or ""))

        def sort_day_week() -> int:
            if has_starting_or_ending:
                return pos["LAST"]
            if is_less_than_day:
                return pos["SECOND"]
            return pos["THIRD"]

        def sort_interval() -> float:
            if is_less_than_day:
                return second_minute_hour.index(interval)
            return day_week_month_year.index(interval)

        # 0: all "PT" values should come before "P" values (i.e, PT10M)
        # 1: order values within the above arrays ("D" before "W")
        # 2: sort by numeric value (PT10M before PT15M)
        # 3: sort by any week starting/ending values
        plist = {
            0: sort_day_week(),
            1: pos["SECOND"] if is_less_than_day else pos["THIRD"],
            2: sort_interval(),
            3: float(result.group(3)),
        }

        return plist.get(index, 0)

    @classmethod
    def get_time_grain_expressions(cls) -> Dict[Optional[str], str]:
        """
        Return a dict of all supported time grains including any potential added grains
        but excluding any potentially disabled grains in the config file.

        :return: All time grain expressions supported by the engine
        """
        # TODO: use @memoize decorator or similar to avoid recomputation on every call
        time_grain_expressions = cls._time_grain_expressions.copy()
        grain_addon_expressions = current_app.config["TIME_GRAIN_ADDON_EXPRESSIONS"]
        time_grain_expressions.update(grain_addon_expressions.get(cls.engine, {}))
        denylist: List[str] = current_app.config["TIME_GRAIN_DENYLIST"]
        for key in denylist:
            time_grain_expressions.pop(key)

        return dict(
            sorted(
                time_grain_expressions.items(),
                key=lambda x: (
                    cls._sort_time_grains(x, 0),
                    cls._sort_time_grains(x, 1),
                    cls._sort_time_grains(x, 2),
                    cls._sort_time_grains(x, 3),
                ),
            )
        )

    @classmethod
    def fetch_data(
        cls, cursor: Any, limit: Optional[int] = None
    ) -> List[Tuple[Any, ...]]:
        """

        :param cursor: Cursor instance
        :param limit: Maximum number of rows to be returned by the cursor
        :return: Result of query
        """
        if cls.arraysize:
            cursor.arraysize = cls.arraysize
        try:
            if cls.limit_method == LimitMethod.FETCH_MANY and limit:
                return cursor.fetchmany(limit)
            return cursor.fetchall()
        except Exception as ex:
            raise cls.get_dbapi_mapped_exception(ex)

    @classmethod
    def expand_data(
        cls, columns: List[Dict[Any, Any]], data: List[Dict[Any, Any]]
    ) -> Tuple[List[Dict[Any, Any]], List[Dict[Any, Any]], List[Dict[Any, Any]]]:
        """
        Some engines support expanding nested fields. See implementation in Presto
        spec for details.

        :param columns: columns selected in the query
        :param data: original data set
        :return: list of all columns(selected columns and their nested fields),
                 expanded data set, listed of nested fields
        """
        return columns, data, []

    @classmethod
    def alter_new_orm_column(cls, orm_col: "TableColumn") -> None:
        """Allow altering default column attributes when first detected/added

        For instance special column like `__time` for Druid can be
        set to is_dttm=True. Note that this only gets called when new
        columns are detected/created"""
        # TODO: Fix circular import caused by importing TableColumn

    @classmethod
    def epoch_to_dttm(cls) -> str:
        """
        SQL expression that converts epoch (seconds) to datetime that can be used in a
        query. The reference column should be denoted as `{col}` in the return
        expression, e.g. "FROM_UNIXTIME({col})"

        :return: SQL Expression
        """
        raise NotImplementedError()

    @classmethod
    def epoch_ms_to_dttm(cls) -> str:
        """
        SQL expression that converts epoch (milliseconds) to datetime that can be used
        in a query.

        :return: SQL Expression
        """
        return cls.epoch_to_dttm().replace("{col}", "({col}/1000)")

    @classmethod
    def get_datatype(cls, type_code: Any) -> Optional[str]:
        """
        Change column type code from cursor description to string representation.

        :param type_code: Type code from cursor description
        :return: String representation of type code
        """
        if isinstance(type_code, str) and type_code != "":
            return type_code.upper()
        return None

    @classmethod
    def normalize_indexes(cls, indexes: List[Dict[str, Any]]) -> List[Dict[str, Any]]:
        """
        Normalizes indexes for more consistency across db engines

        noop by default

        :param indexes: Raw indexes as returned by SQLAlchemy
        :return: cleaner, more aligned index definition
        """
        return indexes

    @classmethod
    def extra_table_metadata(
        cls, database: "Database", table_name: str, schema_name: str
    ) -> Dict[str, Any]:
        """
        Returns engine-specific table metadata

        :param database: Database instance
        :param table_name: Table name
        :param schema_name: Schema name
        :return: Engine-specific table metadata
        """
        # TODO: Fix circular import caused by importing Database
        return {}

    @classmethod
    def apply_limit_to_sql(
        cls, sql: str, limit: int, database: "Database", force: bool = False
    ) -> str:
        """
        Alters the SQL statement to apply a LIMIT clause

        :param sql: SQL query
        :param limit: Maximum number of rows to be returned by the query
        :param database: Database instance
        :return: SQL query with limit clause
        """
        # TODO: Fix circular import caused by importing Database
        if cls.limit_method == LimitMethod.WRAP_SQL:
            sql = sql.strip("\t\n ;")
            qry = (
                select("*")
                .select_from(TextAsFrom(text(sql), ["*"]).alias("inner_qry"))
                .limit(limit)
            )
            return database.compile_sqla_query(qry)

        if cls.limit_method == LimitMethod.FORCE_LIMIT:
            parsed_query = sql_parse.ParsedQuery(sql)
            sql = parsed_query.set_or_update_query_limit(limit, force=force)

        return sql

    @classmethod
    def get_limit_from_sql(cls, sql: str) -> Optional[int]:
        """
        Extract limit from SQL query

        :param sql: SQL query
        :return: Value of limit clause in query
        """
        parsed_query = sql_parse.ParsedQuery(sql)
        return parsed_query.limit

    @classmethod
    def set_or_update_query_limit(cls, sql: str, limit: int) -> str:
        """
        Create a query based on original query but with new limit clause

        :param sql: SQL query
        :param limit: New limit to insert/replace into query
        :return: Query with new limit
        """
        parsed_query = sql_parse.ParsedQuery(sql)
        return parsed_query.set_or_update_query_limit(limit)

    @classmethod
    def df_to_sql(
        cls,
        database: "Database",
        table: Table,
        df: pd.DataFrame,
        to_sql_kwargs: Dict[str, Any],
    ) -> None:
        """
        Upload data from a Pandas DataFrame to a database.

        For regular engines this calls the `pandas.DataFrame.to_sql` method. Can be
        overridden for engines that don't work well with this method, e.g. Hive and
        BigQuery.

        Note this method does not create metadata for the table.

        :param database: The database to upload the data to
        :param table: The table to upload the data to
        :param df: The dataframe with data to be uploaded
        :param to_sql_kwargs: The kwargs to be passed to pandas.DataFrame.to_sql` method
        """

        engine = cls.get_engine(database)
        to_sql_kwargs["name"] = table.table

        if table.schema:

            # Only add schema when it is preset and non empty.
            to_sql_kwargs["schema"] = table.schema

        if engine.dialect.supports_multivalues_insert:
            to_sql_kwargs["method"] = "multi"

        df.to_sql(con=engine, **to_sql_kwargs)

    @classmethod
    def convert_dttm(cls, target_type: str, dttm: datetime) -> Optional[str]:
        """
        Convert Python datetime object to a SQL expression

        :param target_type: The target type of expression
        :param dttm: The datetime object
        :return: The SQL expression
        """
        return None

    @classmethod
    def get_all_datasource_names(
        cls, database: "Database", datasource_type: str
    ) -> List[utils.DatasourceName]:
        """Returns a list of all tables or views in database.

        :param database: Database instance
        :param datasource_type: Datasource_type can be 'table' or 'view'
        :return: List of all datasources in database or schema
        """
        # TODO: Fix circular import caused by importing Database
        schemas = database.get_all_schema_names(
            cache=database.schema_cache_enabled,
            cache_timeout=database.schema_cache_timeout,
            force=True,
        )
        all_datasources: List[utils.DatasourceName] = []
        for schema in schemas:
            if datasource_type == "table":
                all_datasources += database.get_all_table_names_in_schema(
                    schema=schema,
                    force=True,
                    cache=database.table_cache_enabled,
                    cache_timeout=database.table_cache_timeout,
                )
            elif datasource_type == "view":
                all_datasources += database.get_all_view_names_in_schema(
                    schema=schema,
                    force=True,
                    cache=database.table_cache_enabled,
                    cache_timeout=database.table_cache_timeout,
                )
            else:
                raise Exception(f"Unsupported datasource_type: {datasource_type}")
        return all_datasources

    @classmethod
    def handle_cursor(cls, cursor: Any, query: Query, session: Session) -> None:
        """Handle a live cursor between the execute and fetchall calls

        The flow works without this method doing anything, but it allows
        for handling the cursor and updating progress information in the
        query object"""
        # TODO: Fix circular import error caused by importing sql_lab.Query

    @classmethod
    def extract_error_message(cls, ex: Exception) -> str:
        return f"{cls.engine} error: {cls._extract_error_message(ex)}"

    @classmethod
    def _extract_error_message(cls, ex: Exception) -> str:
        """Extract error message for queries"""
        return utils.error_msg_from_exception(ex)

    @classmethod
    def extract_errors(
        cls, ex: Exception, context: Optional[Dict[str, Any]] = None
    ) -> List[SupersetError]:
        raw_message = cls._extract_error_message(ex)

        context = context or {}
        for regex, (message, error_type, extra) in cls.custom_errors.items():
            match = regex.search(raw_message)
            if match:
                params = {**context, **match.groupdict()}
                extra["engine_name"] = cls.engine_name
                return [
                    SupersetError(
                        error_type=error_type,
                        message=message % params,
                        level=ErrorLevel.ERROR,
                        extra=extra,
                    )
                ]

        return [
            SupersetError(
                error_type=SupersetErrorType.GENERIC_DB_ENGINE_ERROR,
                message=cls._extract_error_message(ex),
                level=ErrorLevel.ERROR,
                extra={"engine_name": cls.engine_name},
            )
        ]

    @classmethod
    def adjust_database_uri(cls, uri: URL, selected_schema: Optional[str]) -> None:
        """
        Mutate the database component of the SQLAlchemy URI.

        The URI here represents the URI as entered when saving the database,
        ``selected_schema`` is the schema currently active presumably in
        the SQL Lab dropdown. Based on that, for some database engine,
        we can return a new altered URI that connects straight to the
        active schema, meaning the users won't have to prefix the object
        names by the schema name.

        Some databases engines have 2 level of namespacing: database and
        schema (postgres, oracle, mssql, ...)
        For those it's probably better to not alter the database
        component of the URI with the schema name, it won't work.

        Some database drivers like presto accept '{catalog}/{schema}' in
        the database component of the URL, that can be handled here.
        """

    @classmethod
    def patch(cls) -> None:
        """
        TODO: Improve docstring and refactor implementation in Hive
        """

    @classmethod
    def get_schema_names(cls, inspector: Inspector) -> List[str]:
        """
        Get all schemas from database

        :param inspector: SqlAlchemy inspector
        :return: All schemas in the database
        """
        return sorted(inspector.get_schema_names())

    @classmethod
    def get_table_names(
        cls, database: "Database", inspector: Inspector, schema: Optional[str]
    ) -> List[str]:
        """
        Get all tables from schema

        :param inspector: SqlAlchemy inspector
        :param schema: Schema to inspect. If omitted, uses default schema for database
        :return: All tables in schema
        """
        tables = inspector.get_table_names(schema)
        if schema and cls.try_remove_schema_from_table_name:
            tables = [re.sub(f"^{schema}\\.", "", table) for table in tables]
        return sorted(tables)

    @classmethod
    def get_view_names(
        cls, database: "Database", inspector: Inspector, schema: Optional[str]
    ) -> List[str]:
        """
        Get all views from schema

        :param inspector: SqlAlchemy inspector
        :param schema: Schema name. If omitted, uses default schema for database
        :return: All views in schema
        """
        views = inspector.get_view_names(schema)
        if schema and cls.try_remove_schema_from_table_name:
            views = [re.sub(f"^{schema}\\.", "", view) for view in views]
        return sorted(views)

    @classmethod
    def get_table_comment(
        cls, inspector: Inspector, table_name: str, schema: Optional[str]
    ) -> Optional[str]:
        """
        Get comment of table from a given schema and table

        :param inspector: SqlAlchemy Inspector instance
        :param table_name: Table name
        :param schema: Schema name. If omitted, uses default schema for database
        :return: comment of table
        """
        comment = None
        try:
            comment = inspector.get_table_comment(table_name, schema)
            comment = comment.get("text") if isinstance(comment, dict) else None
        except NotImplementedError:
            # It's expected that some dialects don't implement the comment method
            pass
        except Exception as ex:  # pylint: disable=broad-except
            logger.error("Unexpected error while fetching table comment", exc_info=True)
            logger.exception(ex)
        return comment

    @classmethod
    def get_columns(
        cls, inspector: Inspector, table_name: str, schema: Optional[str]
    ) -> List[Dict[str, Any]]:
        """
        Get all columns from a given schema and table

        :param inspector: SqlAlchemy Inspector instance
        :param table_name: Table name
        :param schema: Schema name. If omitted, uses default schema for database
        :return: All columns in table
        """
        return inspector.get_columns(table_name, schema)

    @classmethod
    def where_latest_partition(  # pylint: disable=too-many-arguments
        cls,
        table_name: str,
        schema: Optional[str],
        database: "Database",
        query: Select,
        columns: Optional[List[Dict[str, str]]] = None,
    ) -> Optional[Select]:
        """
        Add a where clause to a query to reference only the most recent partition

        :param table_name: Table name
        :param schema: Schema name
        :param database: Database instance
        :param query: SqlAlchemy query
        :param columns: List of TableColumns
        :return: SqlAlchemy query with additional where clause referencing latest
        partition
        """
        # TODO: Fix circular import caused by importing Database, TableColumn
        return None

    @classmethod
    def _get_fields(cls, cols: List[Dict[str, Any]]) -> List[Any]:
        return [column(c["name"]) for c in cols]

    @classmethod
    def select_star(  # pylint: disable=too-many-arguments,too-many-locals
        cls,
        database: "Database",
        table_name: str,
        engine: Engine,
        schema: Optional[str] = None,
        limit: int = 100,
        show_cols: bool = False,
        indent: bool = True,
        latest_partition: bool = True,
        cols: Optional[List[Dict[str, Any]]] = None,
    ) -> str:
        """
        Generate a "SELECT * from [schema.]table_name" query with appropriate limit.

        WARNING: expects only unquoted table and schema names.

        :param database: Database instance
        :param table_name: Table name, unquoted
        :param engine: SqlALchemy Engine instance
        :param schema: Schema, unquoted
        :param limit: limit to impose on query
        :param show_cols: Show columns in query; otherwise use "*"
        :param indent: Add indentation to query
        :param latest_partition: Only query latest partition
        :param cols: Columns to include in query
        :return: SQL query
        """
        # pylint: disable=redefined-outer-name
        fields: Union[str, List[Any]] = "*"
        cols = cols or []
        if (show_cols or latest_partition) and not cols:
            cols = database.get_columns(table_name, schema)

        if show_cols:
            fields = cls._get_fields(cols)
        quote = engine.dialect.identifier_preparer.quote
        if schema:
            full_table_name = quote(schema) + "." + quote(table_name)
        else:
            full_table_name = quote(table_name)

        qry = select(fields).select_from(text(full_table_name))

        if limit:
            qry = qry.limit(limit)
        if latest_partition:
            partition_query = cls.where_latest_partition(
                table_name, schema, database, qry, columns=cols
            )
            if partition_query is not None:
                qry = partition_query
        sql = database.compile_sqla_query(qry)
        if indent:
            sql = sqlparse.format(sql, reindent=True)
        return sql

    @classmethod
    def estimate_statement_cost(cls, statement: str, cursor: Any,) -> Dict[str, Any]:
        """
        Generate a SQL query that estimates the cost of a given statement.

        :param statement: A single SQL statement
        :param cursor: Cursor instance
        :return: Dictionary with different costs
        """
        raise Exception("Database does not support cost estimation")

    @classmethod
    def query_cost_formatter(
        cls, raw_cost: List[Dict[str, Any]]
    ) -> List[Dict[str, str]]:
        """
        Format cost estimate.

        :param raw_cost: Raw estimate from `estimate_query_cost`
        :return: Human readable cost estimate
        """
        raise Exception("Database does not support cost estimation")

    @classmethod
    def process_statement(
        cls, statement: str, database: "Database", user_name: str
    ) -> str:
        """
        Process a SQL statement by stripping and mutating it.

        :param statement: A single SQL statement
        :param database: Database instance
        :param username: Effective username
        :return: Dictionary with different costs
        """
        parsed_query = ParsedQuery(statement)
        sql = parsed_query.stripped()
        sql_query_mutator = current_app.config["SQL_QUERY_MUTATOR"]
        if sql_query_mutator:
            sql = sql_query_mutator(sql, user_name, security_manager, database)

        return sql

    @classmethod
    def estimate_query_cost(
        cls, database: "Database", schema: str, sql: str, source: Optional[str] = None
    ) -> List[Dict[str, Any]]:
        """
        Estimate the cost of a multiple statement SQL query.

        :param database: Database instance
        :param schema: Database schema
        :param sql: SQL query with possibly multiple statements
        :param source: Source of the query (eg, "sql_lab")
        """
        extra = database.get_extra() or {}
        if not cls.get_allow_cost_estimate(extra):
            raise Exception("Database does not support cost estimation")

        user_name = g.user.username if g.user and hasattr(g.user, "username") else None
        parsed_query = sql_parse.ParsedQuery(sql)
        statements = parsed_query.get_statements()

        engine = cls.get_engine(database, schema=schema, source=source)
        costs = []
        with closing(engine.raw_connection()) as conn:
            cursor = conn.cursor()
            for statement in statements:
                processed_statement = cls.process_statement(
                    statement, database, user_name
                )
                costs.append(cls.estimate_statement_cost(processed_statement, cursor))
        return costs

    @classmethod
    def modify_url_for_impersonation(
        cls, url: URL, impersonate_user: bool, username: Optional[str]
    ) -> None:
        """
        Modify the SQL Alchemy URL object with the user to impersonate if applicable.
        :param url: SQLAlchemy URL object
        :param impersonate_user: Flag indicating if impersonation is enabled
        :param username: Effective username
        """
        if impersonate_user and username is not None:
            url.username = username

    @classmethod
    def update_impersonation_config(
        cls, connect_args: Dict[str, Any], uri: str, username: Optional[str],
    ) -> None:
        """
        Update a configuration dictionary
        that can set the correct properties for impersonating users

        :param connect_args: config to be updated
        :param uri: URI
        :param impersonate_user: Flag indicating if impersonation is enabled
        :param username: Effective username
        :return: None
        """

    @classmethod
    def execute(cls, cursor: Any, query: str, **kwargs: Any) -> None:
        """
        Execute a SQL query

        :param cursor: Cursor instance
        :param query: Query to execute
        :param kwargs: kwargs to be passed to cursor.execute()
        :return:
        """
        if not cls.allows_sql_comments:
            query = sql_parse.strip_comments_from_sql(query)

        if cls.arraysize:
            cursor.arraysize = cls.arraysize
        try:
            cursor.execute(query)
        except Exception as ex:
            raise cls.get_dbapi_mapped_exception(ex)

    @classmethod
    def make_label_compatible(cls, label: str) -> Union[str, quoted_name]:
        """
        Conditionally mutate and/or quote a sqlalchemy expression label. If
        force_column_alias_quotes is set to True, return the label as a
        sqlalchemy.sql.elements.quoted_name object to ensure that the select query
        and query results have same case. Otherwise return the mutated label as a
        regular string. If maxmimum supported column name length is exceeded,
        generate a truncated label by calling truncate_label().

        :param label: expected expression label/alias
        :return: conditionally mutated label supported by the db engine
        """
        label_mutated = cls._mutate_label(label)
        if (
            cls.max_column_name_length
            and len(label_mutated) > cls.max_column_name_length
        ):
            label_mutated = cls._truncate_label(label)
        if cls.force_column_alias_quotes:
            label_mutated = quoted_name(label_mutated, True)
        return label_mutated

    @classmethod
    def get_sqla_column_type(
        cls,
        column_type: Optional[str],
        column_type_mappings: Tuple[
            Tuple[
                Pattern[str],
                Union[TypeEngine, Callable[[Match[str]], TypeEngine]],
                GenericDataType,
            ],
            ...,
        ] = column_type_mappings,
    ) -> Union[Tuple[TypeEngine, GenericDataType], None]:
        """
        Return a sqlalchemy native column type that corresponds to the column type
        defined in the data source (return None to use default type inferred by
        SQLAlchemy). Override `column_type_mappings` for specific needs
        (see MSSQL for example of NCHAR/NVARCHAR handling).

        :param column_type: Column type returned by inspector
        :return: SqlAlchemy column type
        """
        if not column_type:
            return None
        for regex, sqla_type, generic_type in column_type_mappings:
            match = regex.match(column_type)
            if match:
                if callable(sqla_type):
                    return sqla_type(match), generic_type
                return sqla_type, generic_type
        return None

    @staticmethod
    def _mutate_label(label: str) -> str:
        """
        Most engines support mixed case aliases that can include numbers
        and special characters, like commas, parentheses etc. For engines that
        have restrictions on what types of aliases are supported, this method
        can be overridden to ensure that labels conform to the engine's
        limitations. Mutated labels should be deterministic (input label A always
        yields output label X) and unique (input labels A and B don't yield the same
        output label X).

        :param label: Preferred expression label
        :return: Conditionally mutated label
        """
        return label

    @classmethod
    def _truncate_label(cls, label: str) -> str:
        """
        In the case that a label exceeds the max length supported by the engine,
        this method is used to construct a deterministic and unique label based on
        the original label. By default this returns an md5 hash of the original label,
        conditionally truncated if the length of the hash exceeds the max column length
        of the engine.

        :param label: Expected expression label
        :return: Truncated label
        """
        label = md5_sha_from_str(label)
        # truncate hash if it exceeds max length
        if cls.max_column_name_length and len(label) > cls.max_column_name_length:
            label = label[: cls.max_column_name_length]
        return label

    @classmethod
    def column_datatype_to_string(
        cls, sqla_column_type: TypeEngine, dialect: Dialect
    ) -> str:
        """
        Convert sqlalchemy column type to string representation.
        By default removes collation and character encoding info to avoid unnecessarily
        long datatypes.

        :param sqla_column_type: SqlAlchemy column type
        :param dialect: Sqlalchemy dialect
        :return: Compiled column type
        """
        sqla_column_type = sqla_column_type.copy()
        if hasattr(sqla_column_type, "collation"):
            sqla_column_type.collation = None
        if hasattr(sqla_column_type, "charset"):
            sqla_column_type.charset = None
        return sqla_column_type.compile(dialect=dialect).upper()

    @classmethod
    def get_function_names(cls, database: "Database") -> List[str]:
        """
        Get a list of function names that are able to be called on the database.
        Used for SQL Lab autocomplete.

        :param database: The database to get functions for
        :return: A list of function names useable in the database
        """
        return []

    @staticmethod
    def pyodbc_rows_to_tuples(data: List[Any]) -> List[Tuple[Any, ...]]:
        """
        Convert pyodbc.Row objects from `fetch_data` to tuples.

        :param data: List of tuples or pyodbc.Row objects
        :return: List of tuples
        """
        if data and type(data[0]).__name__ == "Row":
            data = [tuple(row) for row in data]
        return data

    @staticmethod
    def mutate_db_for_connection_test(database: "Database") -> None:
        """
        Some databases require passing additional parameters for validating database
        connections. This method makes it possible to mutate the database instance prior
        to testing if a connection is ok.

        :param database: instance to be mutated
        """
        return None

    @staticmethod
    def get_extra_params(database: "Database") -> Dict[str, Any]:
        """
        Some databases require adding elements to connection parameters,
        like passing certificates to `extra`. This can be done here.

        :param database: database instance from which to extract extras
        :raises CertificateException: If certificate is not valid/unparseable
        """
        extra: Dict[str, Any] = {}
        if database.extra:
            try:
                extra = json.loads(database.extra)
            except json.JSONDecodeError as ex:
                logger.error(ex, exc_info=True)
                raise ex
        return extra

    @classmethod
    def is_readonly_query(cls, parsed_query: ParsedQuery) -> bool:
        """Pessimistic readonly, 100% sure statement won't mutate anything"""
        return (
            parsed_query.is_select()
            or parsed_query.is_explain()
            or parsed_query.is_show()
        )

    @classmethod
    @utils.memoized
    def get_column_spec(
        cls,
        native_type: Optional[str],
        source: utils.ColumnTypeSource = utils.ColumnTypeSource.GET_TABLE,
        column_type_mappings: Tuple[
            Tuple[
                Pattern[str],
                Union[TypeEngine, Callable[[Match[str]], TypeEngine]],
                GenericDataType,
            ],
            ...,
        ] = column_type_mappings,
    ) -> Union[ColumnSpec, None]:
        """
        Converts native database type to sqlalchemy column type.
        :param native_type: Native database typee
        :param source: Type coming from the database table or cursor description
        :return: ColumnSpec object
        """
        col_types = cls.get_sqla_column_type(
            native_type, column_type_mappings=column_type_mappings
        )
        if col_types:
            column_type, generic_type = col_types
            # wrap temporal types in custom type that supports literal binding
            # using datetimes
            if generic_type == GenericDataType.TEMPORAL:
                column_type = literal_dttm_type_factory(
                    type(column_type), cls, native_type or ""
                )
            is_dttm = generic_type == GenericDataType.TEMPORAL
            return ColumnSpec(
                sqla_type=column_type, generic_type=generic_type, is_dttm=is_dttm
            )
        return None


# schema for adding a database by providing parameters instead of the
# full SQLAlchemy URI
class BasicParametersSchema(Schema):
    username = fields.String(required=True, allow_none=True, description=__("Username"))
    password = fields.String(allow_none=True, description=__("Password"))
    host = fields.String(required=True, description=__("Hostname or IP address"))
    port = fields.Integer(required=True, description=__("Database port"))
    database = fields.String(required=True, description=__("Database name"))
    query = fields.Dict(
        keys=fields.Str(), values=fields.Raw(), description=__("Additional parameters")
    )
    encryption = fields.Boolean(
        required=False, description=__("Use an encrypted connection to the database")
    )


class BasicParametersType(TypedDict, total=False):
    username: Optional[str]
    password: Optional[str]
    host: str
    port: int
    database: str
    query: Dict[str, Any]
    encryption: bool


class BasicParametersMixin:

    """
    Mixin for configuring DB engine specs via a dictionary.

    With this mixin the SQLAlchemy engine can be configured through
    individual parameters, instead of the full SQLAlchemy URI. This
    mixin is for the most common pattern of URI:

        drivername://user:password@host:port/dbname[?key=value&key=value...]

    """

    # schema describing the parameters used to configure the DB
    parameters_schema = BasicParametersSchema()

    # recommended driver name for the DB engine spec
    drivername = ""

    # placeholder with the SQLAlchemy URI template
    sqlalchemy_uri_placeholder = (
        "drivername://user:password@host:port/dbname[?key=value&key=value...]"
    )

    # query parameter to enable encryption in the database connection
    # for Postgres this would be `{"sslmode": "verify-ca"}`, eg.
    encryption_parameters: Dict[str, str] = {}

    @classmethod
    def build_sqlalchemy_uri(cls, parameters: BasicParametersType) -> str:
        query = parameters.get("query", {})
        if parameters.get("encryption"):
            if not cls.encryption_parameters:
                raise Exception("Unable to build a URL with encryption enabled")
            query.update(cls.encryption_parameters)

        return str(
            URL(
                cls.drivername,
                username=parameters.get("username"),
                password=parameters.get("password"),
                host=parameters["host"],
                port=parameters["port"],
                database=parameters["database"],
                query=query,
            )
        )

    @classmethod
<<<<<<< HEAD
    def get_parameters_from_uri(cls, uri: str) -> Optional[BasicParametersType]:
=======
    def get_parameters_from_uri(cls, uri: str) -> BasicParametersType:
>>>>>>> a7a011cc
        url = make_url(uri)
        encryption = all(
            item in url.query.items() for item in cls.encryption_parameters.items()
        )
        return {
            "username": url.username,
            "password": url.password,
            "host": url.host,
            "port": url.port,
            "database": url.database,
            "query": url.query,
            "encryption": encryption,
        }

    @classmethod
    def validate_parameters(
        cls, parameters: BasicParametersType
    ) -> List[SupersetError]:
        """
        Validates any number of parameters, for progressive validation.

        If only the hostname is present it will check if the name is resolvable. As more
        parameters are present in the request, more validation is done.
        """
        errors: List[SupersetError] = []

        required = {"host", "port", "username", "database"}
        present = {key for key in parameters if parameters[key]}  # type: ignore
        missing = sorted(required - present)

        if missing:
            errors.append(
                SupersetError(
                    message=f'One or more parameters are missing: {", ".join(missing)}',
                    error_type=SupersetErrorType.CONNECTION_MISSING_PARAMETERS_ERROR,
                    level=ErrorLevel.WARNING,
                    extra={"missing": missing},
                ),
            )

        host = parameters["host"]
        if not host:
            return errors
        if not is_hostname_valid(host):
            errors.append(
                SupersetError(
                    message="The hostname provided can't be resolved.",
                    error_type=SupersetErrorType.CONNECTION_INVALID_HOSTNAME_ERROR,
                    level=ErrorLevel.ERROR,
                    extra={"invalid": ["host"]},
                ),
            )
            return errors

        port = parameters["port"]
        if not port:
            return errors
        if not is_port_open(host, port):
            errors.append(
                SupersetError(
                    message="The port is closed.",
                    error_type=SupersetErrorType.CONNECTION_PORT_CLOSED_ERROR,
                    level=ErrorLevel.ERROR,
                    extra={"invalid": ["port"]},
                ),
            )

        return errors

    @classmethod
    def parameters_json_schema(cls) -> Any:
        """
        Return configuration parameters as OpenAPI.
        """
        if not cls.parameters_schema:
            return None

        spec = APISpec(
            title="Database Parameters",
            version="1.0.0",
            openapi_version="3.0.2",
            plugins=[MarshmallowPlugin()],
        )
        spec.components.schema(cls.__name__, schema=cls.parameters_schema)
        return spec.to_dict()["components"]["schemas"][cls.__name__]<|MERGE_RESOLUTION|>--- conflicted
+++ resolved
@@ -1379,11 +1379,7 @@
         )
 
     @classmethod
-<<<<<<< HEAD
-    def get_parameters_from_uri(cls, uri: str) -> Optional[BasicParametersType]:
-=======
     def get_parameters_from_uri(cls, uri: str) -> BasicParametersType:
->>>>>>> a7a011cc
         url = make_url(uri)
         encryption = all(
             item in url.query.items() for item in cls.encryption_parameters.items()
