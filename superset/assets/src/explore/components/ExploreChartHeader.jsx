/**
 * Licensed to the Apache Software Foundation (ASF) under one
 * or more contributor license agreements.  See the NOTICE file
 * distributed with this work for additional information
 * regarding copyright ownership.  The ASF licenses this file
 * to you under the Apache License, Version 2.0 (the
 * "License"); you may not use this file except in compliance
 * with the License.  You may obtain a copy of the License at
 *
 *   http://www.apache.org/licenses/LICENSE-2.0
 *
 * Unless required by applicable law or agreed to in writing,
 * software distributed under the License is distributed on an
 * "AS IS" BASIS, WITHOUT WARRANTIES OR CONDITIONS OF ANY
 * KIND, either express or implied.  See the License for the
 * specific language governing permissions and limitations
 * under the License.
 */
import React from 'react';
import PropTypes from 'prop-types';
import { t } from '@superset-ui/translation';

import { chartPropShape } from '../../dashboard/util/propShapes';
import ExploreActionButtons from './ExploreActionButtons';
import RowCountLabel from './RowCountLabel';
import EditableTitle from '../../components/EditableTitle';
import AlteredSliceTag from '../../components/AlteredSliceTag';
import FaveStar from '../../components/FaveStar';
import TooltipWrapper from '../../components/TooltipWrapper';
import Timer from '../../components/Timer';
import CachedLabel from '../../components/CachedLabel';
import ObjectTags from '../../components/ObjectTags';
import {
  addTag,
  deleteTag,
  fetchSuggestions,
  fetchTags,
} from '../../tags';

const CHART_STATUS_MAP = {
  failed: 'danger',
  loading: 'warning',
  success: 'success',
};

const propTypes = {
  actions: PropTypes.object.isRequired,
  addHistory: PropTypes.func,
  can_overwrite: PropTypes.bool.isRequired,
  can_download: PropTypes.bool.isRequired,
  isStarred: PropTypes.bool.isRequired,
  slice: PropTypes.object,
  table_name: PropTypes.string,
  form_data: PropTypes.object,
  timeout: PropTypes.number,
  chart: chartPropShape,
};

class ExploreChartHeader extends React.PureComponent {
  constructor(props) {
    super(props);

    this.fetchTags = fetchTags.bind(this, {
      objectType: 'chart',
      objectId: props.chart.id,
      includeTypes: false,
    });
    this.fetchSuggestions = fetchSuggestions.bind(this, {
      includeTypes: false,
    });
    this.deleteTag = deleteTag.bind(this, {
      objectType: 'chart',
      objectId: props.chart.id,
    });
    this.addTag = addTag.bind(this, {
      objectType: 'chart',
      objectId: props.chart.id,
      includeTypes: false,
    });
  }

  postChartFormData() {
    this.props.actions.postChartFormData(
      this.props.form_data,
      true,
      this.props.timeout,
      this.props.chart.id,
    );
  }

  updateChartTitleOrSaveSlice(newTitle) {
    const isNewSlice = !this.props.slice;
    const params = {
      slice_name: newTitle,
      action: isNewSlice ? 'saveas' : 'overwrite',
    };
    this.props.actions.saveSlice(this.props.form_data, params).then(json => {
      const { data } = json;
      if (isNewSlice) {
        this.props.actions.updateChartId(data.slice.slice_id, 0);
        this.props.actions.createNewSlice(
          data.can_add,
          data.can_download,
          data.can_overwrite,
          data.slice,
          data.form_data,
        );
        this.props.addHistory({
          isReplace: true,
          title: `[chart] ${data.slice.slice_name}`,
        });
      } else {
        this.props.actions.updateChartTitle(newTitle);
      }
    });
  }

  renderChartTitle() {
    let title;
    if (this.props.slice) {
      title = this.props.slice.slice_name;
    } else {
      title = t('%s - untitled', this.props.table_name);
    }
    return title;
  }

  render() {
    const formData = this.props.form_data;
    const {
      chartStatus,
      chartUpdateEndTime,
      chartUpdateStartTime,
      latestQueryFormData,
      queryResponse,
    } = this.props.chart;
    const chartFinished = ['failed', 'rendered', 'success'].includes(
      this.props.chart.chartStatus,
    );
    return (
      <div id="slice-header" className="clearfix panel-title-large">
        <EditableTitle
          title={this.renderChartTitle()}
          canEdit={!this.props.slice || this.props.can_overwrite}
          onSaveTitle={this.updateChartTitleOrSaveSlice.bind(this)}
        />

        {this.props.slice && (
          <span>
            <FaveStar
              itemId={this.props.slice.slice_id}
              fetchFaveStar={this.props.actions.fetchFaveStar}
              saveFaveStar={this.props.actions.saveFaveStar}
              isStarred={this.props.isStarred}
            />

            <TooltipWrapper
              label="edit-desc"
              tooltip={t('Edit chart properties')}
            >
              <a
                className="edit-desc-icon"
                href={`/chart/edit/${this.props.slice.slice_id}`}
              >
                <i className="fa fa-edit" />
              </a>
            </TooltipWrapper>
          </span>
        )}
        {this.props.chart.sliceFormData && (
          <AlteredSliceTag
            origFormData={this.props.chart.sliceFormData}
            currentFormData={formData}
          />
<<<<<<< HEAD
        }
        <ObjectTags
          fetchTags={this.fetchTags}
          fetchSuggestions={this.fetchSuggestions}
          deleteTag={this.deleteTag}
          addTag={this.addTag}
          editable={this.props.can_overwrite}
        />
=======
        )}
>>>>>>> 7dba3f54
        <div className="pull-right">
          {chartFinished && queryResponse && (
            <RowCountLabel
              rowcount={queryResponse.rowcount}
              limit={formData.row_limit}
            />
          )}
          {chartFinished && queryResponse && queryResponse.is_cached && (
            <CachedLabel
              onClick={this.postChartFormData.bind(this)}
              cachedTimestamp={queryResponse.cached_dttm}
            />
          )}
          <Timer
            startTime={chartUpdateStartTime}
            endTime={chartUpdateEndTime}
            isRunning={chartStatus === 'loading'}
            status={CHART_STATUS_MAP[chartStatus]}
            style={{ fontSize: '10px', marginRight: '5px' }}
          />
          <ExploreActionButtons
            actions={this.props.actions}
            slice={this.props.slice}
            canDownload={this.props.can_download}
            chartStatus={chartStatus}
            latestQueryFormData={latestQueryFormData}
            queryResponse={queryResponse}
          />
        </div>
      </div>
    );
  }
}

ExploreChartHeader.propTypes = propTypes;

export default ExploreChartHeader;<|MERGE_RESOLUTION|>--- conflicted
+++ resolved
@@ -172,8 +172,7 @@
             origFormData={this.props.chart.sliceFormData}
             currentFormData={formData}
           />
-<<<<<<< HEAD
-        }
+        )}
         <ObjectTags
           fetchTags={this.fetchTags}
           fetchSuggestions={this.fetchSuggestions}
@@ -181,9 +180,6 @@
           addTag={this.addTag}
           editable={this.props.can_overwrite}
         />
-=======
-        )}
->>>>>>> 7dba3f54
         <div className="pull-right">
           {chartFinished && queryResponse && (
             <RowCountLabel
