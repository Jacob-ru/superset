/**
 * Licensed to the Apache Software Foundation (ASF) under one
 * or more contributor license agreements.  See the NOTICE file
 * distributed with this work for additional information
 * regarding copyright ownership.  The ASF licenses this file
 * to you under the Apache License, Version 2.0 (the
 * "License"); you may not use this file except in compliance
 * with the License.  You may obtain a copy of the License at
 *
 *   http://www.apache.org/licenses/LICENSE-2.0
 *
 * Unless required by applicable law or agreed to in writing,
 * software distributed under the License is distributed on an
 * "AS IS" BASIS, WITHOUT WARRANTIES OR CONDITIONS OF ANY
 * KIND, either express or implied.  See the License for the
 * specific language governing permissions and limitations
 * under the License.
 */
import React, {
  FunctionComponent,
  useState,
  useRef,
  useMemo,
  useEffect,
  useCallback,
} from 'react';
import rison from 'rison';
import { Alert, FormControl, FormControlProps } from 'react-bootstrap';
import { makeApi, SupersetClient, t } from '@superset-ui/core';
import TableView from 'src/components/TableView';
import StyledModal from 'src/common/components/Modal';
import Button from 'src/components/Button';
import getClientErrorObject from '../utils/getClientErrorObject';
import Loading from '../components/Loading';
import withToasts from '../messageToasts/enhancers/withToasts';

interface ChangeDatasourceModalProps {
  addDangerToast: (msg: string) => void;
  onChange: (uid: string) => void;
  onDatasourceSave: (datasource: object, errors?: Array<any>) => {};
  onHide: () => void;
  show: boolean;
}

const TABLE_COLUMNS = [
  'name',
  'type',
  'schema',
  'connection',
  'creator',
].map(col => ({ accessor: col, Header: col }));

const TABLE_FILTERABLE = ['rawName', 'type', 'schema', 'connection', 'creator'];
const CHANGE_WARNING_MSG = t(
  'Changing the dataset may break the chart if the chart relies ' +
    'on columns or metadata that does not exist in the target dataset',
);

const ChangeDatasourceModal: FunctionComponent<ChangeDatasourceModalProps> = ({
  addDangerToast,
  onChange,
  onDatasourceSave,
  onHide,
  show,
}) => {
  const [datasources, setDatasources] = useState<any>(null);
  const [filter, setFilter] = useState<any>(undefined);
  const [loading, setLoading] = useState(true);
  const [confirmChange, setConfirmChange] = useState(false);
  const [confirmedDataset, setConfirmedDataset] = useState<any>(undefined);
  let searchRef = useRef<HTMLInputElement>(null);

<<<<<<< HEAD
  useEffect(() => {
    const selectDatasource = (datasource: {
      type: string;
      id: number;
      uid: string;
    }) => {
      setConfirmChange(true);
      setConfirmedDataset(datasource);
    };
=======
  const selectDatasource = useCallback(
    (datasource: { type: string; id: number; uid: string }) => {
      SupersetClient.get({
        endpoint: `/datasource/get/${datasource.type}/${datasource.id}`,
      })
        .then(({ json }) => {
          onDatasourceSave(json);
          onChange(`${datasource.id}__table`);
        })
        .catch(response => {
          getClientErrorObject(response).then(
            ({ error, message }: { error: any; message: string }) => {
              const errorMessage = error
                ? error.error || error.statusText || error
                : message;
              addDangerToast(errorMessage);
            },
          );
        });
      onHide();
    },
    [addDangerToast, onChange, onDatasourceSave, onHide],
  );
>>>>>>> b30a337f

  useEffect(() => {
    const onEnterModal = () => {
      if (searchRef && searchRef.current) {
        searchRef.current.focus();
      }
      if (!datasources) {
        SupersetClient.get({
          endpoint: `/api/v1/dataset`,
        })
          .then(({ json }) => {
            const data = json.result.map((ds: any) => ({
              rawName: ds.table_name,
              connection: ds.database.database_name,
              schema: ds.schema,
              name: (
                <a
                  href="#"
                  onClick={() => selectDatasource({ type: 'table', ...ds })}
                  className="datasource-link"
                >
                  {ds.table_name}
                </a>
              ),
              type: ds.kind,
            }));
            setLoading(false);
            setDatasources(data);
          })
          .catch(response => {
            setLoading(false);
            getClientErrorObject(response).then(({ error }: any) => {
              addDangerToast(error.error || error.statusText || error);
            });
          });
      }
    };

    if (show) {
      onEnterModal();
    }
  }, [
    addDangerToast,
    datasources,
    onChange,
    onDatasourceSave,
    onHide,
    selectDatasource,
    show,
  ]);

  const setSearchRef = (ref: any) => {
    searchRef = ref;
  };

  const changeSearch = (
    event: React.FormEvent<FormControl & FormControlProps>,
  ) => {
    const searchValue = (event.currentTarget?.value as string) ?? '';
    const queryParams = rison.encode({
      filters: [
        {
          col: 'table_name',
          opr: 'ct',
          value: searchValue,
        },
      ],
      page_size: 0,
      page: 0,
    });

    SupersetClient.get({
      endpoint: `/api/v1/dataset?q=${queryParams}`,
    })
      .then(({ json }) => {
        const data = json.result.map((ds: any) => ({
          rawName: ds.table_name,
          connection: ds.database.database_name,
          schema: ds.schema,
          name: (
            <a
              href="#"
              onClick={() => selectDatasource({ type: 'table', ...ds })}
              className="datasource-link"
            >
              {ds.table_name}
            </a>
          ),
          type: ds.kind,
        }));
        setLoading(false);
        setDatasources(data);
      })
      .catch(response => {
        setLoading(false);
        getClientErrorObject(response).then(({ error }: any) => {
          addDangerToast(error.error || error.statusText || error);
        });
      });
  };

  const data = useMemo(
    () =>
      filter && datasources
        ? datasources.filter((datasource: any) =>
            TABLE_FILTERABLE.some(field => datasource[field]?.includes(filter)),
          )
        : datasources,
    [datasources, filter],
  );

  const handleChangeConfirm = () => {
    SupersetClient.get({
      endpoint: `/datasource/get/${confirmedDataset.type}/${confirmedDataset.id}`,
    })
      .then(({ json }) => {
        onDatasourceSave(json);
        onChange(`${confirmedDataset.id}__table`);
      })
      .catch(response => {
        getClientErrorObject(response).then(
          ({ error, message }: { error: any; message: string }) => {
            const errorMessage = error
              ? error.error || error.statusText || error
              : message;
            addDangerToast(errorMessage);
          },
        );
      });
    onHide();
  };

  const handlerCancelConfirm = () => {
    setConfirmChange(false);
  };

  return (
    <StyledModal
      show={show}
      onHide={onHide}
      responsive
      title={t('Select a dataset')}
      hideFooter
    >
      <>
        {!confirmChange && (
          <>
            <Alert bsStyle="warning">
              <strong>{t('Warning!')}</strong> {CHANGE_WARNING_MSG}
            </Alert>
            <div>
              <FormControl
                inputRef={ref => {
                  setSearchRef(ref);
                }}
                type="text"
                bsSize="sm"
                value={filter}
                placeholder={t('Search / Filter')}
                onChange={changeSearch}
              />
            </div>

            {loading && <Loading />}
            {datasources && (
              <TableView
                columns={TABLE_COLUMNS}
                data={data}
                pageSize={20}
                className="table-condensed"
              />
            )}
          </>
        )}
        {confirmChange && (
          <>
            Warning! Changing the datasource may breakthe chart if metadata that
            does not exist in the target target target datasource
            <div>
              <Button buttonStyle="primary" onClick={handleChangeConfirm}>Proceed</Button>
              <Button onClick={handlerCancelConfirm}>Cancel</Button>
            </div>
          </>
        )}
      </>
    </StyledModal>
  );
};

export default withToasts(ChangeDatasourceModal);<|MERGE_RESOLUTION|>--- conflicted
+++ resolved
@@ -70,41 +70,13 @@
   const [confirmedDataset, setConfirmedDataset] = useState<any>(undefined);
   let searchRef = useRef<HTMLInputElement>(null);
 
-<<<<<<< HEAD
-  useEffect(() => {
-    const selectDatasource = (datasource: {
-      type: string;
-      id: number;
-      uid: string;
-    }) => {
+  const selectDatasource = useCallback(
+    (datasource: { type: string; id: number; uid: string }) => {
       setConfirmChange(true);
       setConfirmedDataset(datasource);
-    };
-=======
-  const selectDatasource = useCallback(
-    (datasource: { type: string; id: number; uid: string }) => {
-      SupersetClient.get({
-        endpoint: `/datasource/get/${datasource.type}/${datasource.id}`,
-      })
-        .then(({ json }) => {
-          onDatasourceSave(json);
-          onChange(`${datasource.id}__table`);
-        })
-        .catch(response => {
-          getClientErrorObject(response).then(
-            ({ error, message }: { error: any; message: string }) => {
-              const errorMessage = error
-                ? error.error || error.statusText || error
-                : message;
-              addDangerToast(errorMessage);
-            },
-          );
-        });
-      onHide();
     },
-    [addDangerToast, onChange, onDatasourceSave, onHide],
+    [],
   );
->>>>>>> b30a337f
 
   useEffect(() => {
     const onEnterModal = () => {
@@ -284,7 +256,9 @@
             Warning! Changing the datasource may breakthe chart if metadata that
             does not exist in the target target target datasource
             <div>
-              <Button buttonStyle="primary" onClick={handleChangeConfirm}>Proceed</Button>
+              <Button buttonStyle="primary" onClick={handleChangeConfirm}>
+                Proceed
+              </Button>
               <Button onClick={handlerCancelConfirm}>Cancel</Button>
             </div>
           </>
