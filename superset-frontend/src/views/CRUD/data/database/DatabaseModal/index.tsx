--- conflicted
+++ resolved
@@ -199,10 +199,7 @@
   const [validationErrors, getValidation] = useDatabaseValidation();
   const [hasConnectedDb, setHasConnectedDb] = useState<boolean>(false);
   const [dbName, setDbName] = useState('');
-<<<<<<< HEAD
-=======
   const [isLoading, setLoading] = useState<boolean>(false);
->>>>>>> ef63e3c8
   const conf = useCommonConf();
 
   const isEditMode = !!databaseId;
@@ -306,16 +303,7 @@
     if (show) {
       setTabKey(DEFAULT_TAB_KEY);
       getAvailableDbs();
-<<<<<<< HEAD
-      setDB({
-        type: ActionType.dbSelected,
-        payload: {
-          configuration_method: CONFIGURATION_METHOD.SQLALCHEMY_URI,
-        }, // todo hook this up to step 1
-      });
-=======
       setLoading(true);
->>>>>>> ef63e3c8
     }
     if (databaseId && show) {
       fetchDB();
